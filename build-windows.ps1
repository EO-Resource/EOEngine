--- conflicted
+++ resolved
@@ -53,19 +53,6 @@
     $buildMode = "Release"
 }
 
-<<<<<<< HEAD
-if ($Offline) {
-    $OfflineFlag="-DEOSERV_OFFLINE=ON"
-}
-
-cmake -DEOSERV_WANT_SQLSERVER=ON -DEOSERV_USE_PRECOMPILED_HEADERS=OFF $OfflineFlag -G "Visual Studio 15 2017" ..
-$tmpResult=$?
-if (-not $tmpResult)
-{
-    Set-Location $PSScriptRoot
-    Write-Error "Error during cmake generation!"
-    exit $tmpResult
-=======
 $cmakeHelp=$(cmake --help)
 
 # -requires param : ensure that the visual studio installs have the C++ workload
@@ -83,7 +70,6 @@
     }
 
     $vsInstallPath=$(vswhere -version "[$versionMajor.0,$($versionMajor+1).0)" -property installationPath)
->>>>>>> dff77cb9
 }
 
 if (-not $generator) {
@@ -98,10 +84,22 @@
     [System.Environment]::SetEnvironmentVariable("PATH", "$vsInstallPath;$env:PATH", [System.EnvironmentVariableTarget]::Process)
 }
 
+if ($Offline) {
+    $OfflineFlag="-DEOSERV_OFFLINE=ON"
+}
+
 # For building on Windows, force precompiled headers off
 # TODO: make db engines configurable with script parameters
 #
-cmake -DEOSERV_WANT_SQLSERVER=ON -DEOSERV_WANT_MYSQL=ON -DEOSERV_WANT_SQLITE=ON -DEOSERV_USE_PRECOMPILED_HEADERS=OFF -DCMAKE_GENERATOR_PLATFORM=Win32 -G $generator ..
+cmake -DEOSERV_WANT_SQLSERVER=ON -DEOSERV_WANT_MYSQL=ON -DEOSERV_WANT_SQLITE=ON -DEOSERV_USE_PRECOMPILED_HEADERS=OFF -DCMAKE_GENERATOR_PLATFORM=Win32 $OfflineFlag -G $generator ..
+$tmpResult=$?
+if (-not $tmpResult)
+{
+    Set-Location $PSScriptRoot
+    Write-Error "Error during cmake generation!"
+    exit $tmpResult
+}
+
 cmake --build . --config $buildMode --target INSTALL --
 $tmpResult=$?
 if (-not $tmpResult)
